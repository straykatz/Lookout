# Lookout

[![Join the chat at https://gitter.im/thebookins/xdrip-js](https://badges.gitter.im/thebookins/xdrip-js.svg)](https://gitter.im/thebookins/xdrip-js?utm_source=badge&utm_medium=badge&utm_campaign=pr-badge&utm_content=badge)

*Please note this project is neither created nor backed by Dexcom, Inc.*
*Lookout is not a product. Lookout comes with no warranty or official support. Anyone using Lookout is doing so at their own risk and must take responsibility for their own safety. The use of Lookout for therapy is not FDA approved and comes with inherent risks.*

## Overview
Lookout provides a rig-based interface to a Dexcom G5 CGM using Bluetooth Low Energy (BLE).  Lookout connects to the CGM transmitter and provides the following capabilities:
- start and stop sensor sessions
- view reported glucose values
- send glucose values to OpenAPS and Nightscout
- send glucose values to Pump via fakemeter
- send finger stick calibration values to the transmitter
- reset expired transmitters
- calculate and report trend and noise values
- calculate and report CGM calibration slope and offset values
- report BG Check records to Nightscout obtained from transmitter's CGM calibration events
- report sensor state changes to Nightscout as announcements
- extend sensor operation beyond sensor expiration (limitations described below)
- report raw unfiltered values to Nightscout during warmup for trend visibility
- report detail transmitter and device status to Nightscout (requires Nightscout xdrip-js plugin to be enabled)

Lookout can be used with unexpired G5 transmitters relying on the official calibration built into the transmitter to calibrate the raw sensor values.  Lookout provides the user with the ability to reset expired transmitters allowing them to be used past their normal expiration dates.  Lookout can also be used with expired transmitters, providing a least squares regression calibration method to calculate calibration values for raw sensor values based on user entered glucose checks.

Lookout can be monitored and controlled via a web-based graphical interface, the `lookout` command line interface, or Nightscout.

Typically, Lookout can be run in parallel with a Dexcom receiver.  There are reported cases where Lookout did not interact well with a Dexcom receiver so YMMV.  It can also be run in parallel with a Dexcom or xDrip app on a phone if started with the `alternate` flag. 

A failure mode on the rig can prevent Lookout from completing the interaction with the transmitter to successfully read glucose values.  Lookout will automatically reboot the rig if it connects to the transmitter, but is unable to successfully retrieve a glucose value 2 times in a row.

The CGM transmitter enters sleep mode between each glucose read event to conserve power. Lookout only communicates with the transmitter during the brief moments it is awake during the glucose read event.  Commands entered by the user are are queued in the "Pending" queue to be sent to the transmitter when it is ready to receive messages at the next event. The Pending queue can be viewed using a browser or the `lookout` command. If the user enters an unintended command, the Pending queue can be flushed by restarting the rig before it sends the commands to the CGM transmitter.

### Official Calibration Mode
Official calibration mode is the default Lookout operating mode.  Lookout will only report calibrated glucose values received from the CGM transmitter. It not report glucose values from raw glucose values when the CGM Transmitter does not report a calibrated value due to events such as excessive noise, a stopped sensor session, or an expired transmitter.

### Extended Calibration Mode
Extended calibration mode is enabled with the `--extend_sensor` command line option.  In this mode, Lookout will report calibrated glucose values received from the CGM transmitter.  Lookout will also calculate the calibration offset and slope values using the calibrated and unfiltered raw value pairs. When the CGM Transmitter does not report a calibrated value due to events such as excessive noise, a stopped sensor session, or an expired transmitteri, Lookout will calibrate the unfiltered raw value with the calibration values it calculated when the CGM Transmitter was reporting calibrated values. To stop Lookout from continuing to report glucose values at the end of a sensor session, the user must do one of the items listed below:
* Execute `lookout stop` on command line
* Enter Sensor Stop in Browser Menu
* Enter a Sensor Stop in Nightscout
* Enter a Sensor Start in Nightscout --non-preferred method--
* Enter a Sensor Insert in Nightscout --non-preferred method--

### Expired Calibration Mode
Expired calibration mode is enabled with the `--expired_cal` command line option.  In this mode, Lookout will use a built-in algorithm to calibrate the unfiltered raw glucose values based on calibration offset and slope calculated from user entered BG Checks provided in either Nightscout or the Lookout calibration entry methods. When the CGM Transmitter does not report a calibrated value due to events such as excessive noise, a stopped sensor session, or an expired transmitteri, Lookout will calibrate the unfiltered raw value and report the calibrated glucose result. To stop Lookout from continuing to report glucose values at the end of a sensor session, the user must do one of the items listed below:
* Execute `lookout stop` on command line
* Enter Sensor Stop in Browser Menu
* Enter a Sensor Stop in Nightscout
* Enter a Sensor Start in Nightscout --non-preferred method--
* Enter a Sensor Insert in Nightscout --non-preferred method--

**WARNING** Expired calibration mode uses a custom algorthm that is unable to guarantee the various sensor failure modes are appropriately handled. Therefore, it is NOT recommended. 

## Pre-installation
### Intel Explorer Rig
You must update your rig's NodeJS based on https://github.com/xdrip-js/xdrip-js/wiki (only use the "Updating NodeJS" section of those instructions, you should not install xdrip-js manually, it will be installed in the next step as part of Lookout.)
As of 13-Jun-2018, these steps are:
```
The version of Node that ships with jubilinux is old (v0.10.something). Lookout requires version 8 or later. Here are the instructions for updating Node:

sudo apt-get remove nodered -y
sudo apt-get remove nodejs nodejs-legacy -y
sudo apt-get remove npm  -y # if you installed npm
sudo curl -sL https://deb.nodesource.com/setup_8.x | sudo bash -
sudo apt-get install nodejs -y
```
If you later need to revert your rig's NodeJS to the legacy version, follow the steps in the below section "Reverting NodeJS".

### Raspberry Pi Rig
The version of NPM that ships with raspbian is old (`1.4.21`).  You must update your rig's NPM to install Lookout dependencies.
```
sudo npm install -g npm
```

**INFO** To start using the new version, you must log out and log back in for the shell to see it.

Lookout uses the bluez-tools and libudev-dev software. Here are the instructions for installing them:

```
sudo apt-get install bluez-tools
sudo apt-get install libudev-dev
```

Lookout requires the openaps cgm type to be ```xdrip```. If you are not running xdrip as the openaps cgm type, then offline looping will not work. To change cgm type, re-run oref0-setup and choose xdrip as the cgm type.

## Installation
```
cd ~
git clone https://github.com/xdrip-js/Lookout.git
cd Lookout
sudo npm install
sudo npm link
```
## Testing
```
npm test
```

## Updating Your Rig
```
cd ~/Lookout
git remote remove upstream # Just in case one already exists - this command may error, but that is OK
git remote add upstream https://github.com/xdrip-js/Lookout.git
git fetch upstream
git checkout --force upstream/master # Force a checkout of the current master even if we have made local changes
git checkout -B master # Force an overwrite of the local master with the upstream master
sudo npm install
sudo npm link
```
If your upstream is already set to the xdrip-js repository, you can skip the `git remote` commands.  The current git remote repositories can be displayed with the `git remote -v` command.

If you want to run the dev branch, replace `master` in the commands above with `dev`.

After updating the rig, reboot to restart Lookout with the updated version.

## Example usage
Just type `Lookout`. The app will run on port 3000.

To see verbose output, use `Lookout -v`. To see even more verbose output, use `Lookout -vv`. Alternatively, use `sudo DEBUG=* Lookout`, and replace the `*` with a comma separated list of the modules you would like to debug. E.g. `sudo DEBUG=transmitterIO:*,smp,transmitter,bluetooth-manager Lookout`.

To run in simulated mode, use `node index.js --sim`.

To view the app, open a browser and navigate to `http://<local IP address>:3000`. E.g. http://localhost:3000 or http://192.168.1.3:3000. This will vary depending on your local network setup.

![app](images/home.png)

## Using the browser to control your CGM
Once the browser is open to your Lookout page (see above steps), you can:
* pair a transmitter
* set the fakemeter id
* reset the paired transmitter
* view transmitter status
* start a sensor session
* stop a sensor session
* calibrate

**Note** You can continue using the Dexcom receiver alongside Lookout to do these things as well. Both the receiver and Lookout will get the latest updates from the CGM transmitter after a reading or two, provided they are in range and connected.

### Using the browser to pair Lookout to a transmitter
1. Click "Menu" button (bottom right button) on the Lookout page
2. Click `CGM` and then `Transmitter`
3. Click `Pair New`
4. Enter your transmitter ID (note it is case-sensitive)
5. Click `Save`

### Using the browser to start a CGM sensor session
1. Put the sensor/transmitter on your body, if you haven't already
2. Click the "Home" button (looks like a person) at the bottom left of the Lookout page
3. Click `Start sensor` (starting a sensor can be done either from the receiver or Lookout and it will show started on both)
4. Click the "Menu" button, then `CGM` and `Sensor`
5. Within 5 minutes the `State` should show as `Warmup`
6. Click the "Home" screen (bottom left, person button), you will also see Warmup on the Home screen
7. After 2 hours the state will change to `First calibration`
8. Click the `Calibrate` button to enter the first calibration
9. Enter the value from a finger stick and click `Save`
10. Click the "Home" screen
11. Click the `Calibrate` button to enter the second (you can wait for the state to change in 5 minutes, or enter it right after the first calibration)
12. Enter the value from a second finger stick and click `Save`
13. After 5 minutes the state will change to `OK` and calibrated BG values will be displayed.

**NOTE** There is a second button on the "Home" screen, `Start sensor 2 hours ago`, that can be used to send a start message backdated by 2 hours from the current time.  This allows the user to pre-soak a sensor while the ongoing session continues.  When the ongoing session ends, move the transmitter to the new sensor and use the `Start sensor 2 hours ago` button to start the new session.  This will normally provide the user with a First calibration request within 5 to 10 minutes instead of 2 hours.

### Using the browser to calibrate
1. Click the "Home" button (looks like a person) at the bottom left of the Lookout page
2. Click the `Calibrate` button to enter a finger stick calibration value
3. Enter the value from a finger stick and click `Save`

### Using the browser to stop a CGM sensor session
1. Click the "Menu" button, then `CGM` and `Sensor`
2. Click the `Stop Sensor` button
3. Click the `Stop` button to confirm
4. After 5 minutes, the sensor state will change to `Stopped`

### Using the browser to view the Pending command list
1. Click the "Menu" button, then `CGM` and `Sensor`
2. Click the `Pending` button

### Using the browser to reset the transmitter
1. Ensure the transmitter is paired as described above
2. Ensure the transmitter is not currently in a sensor session. Stop session if necessary.
3. Click the "Menu" button, then `CGM` and `Transmitter`
4. Click the `Reset Transmitter` button
5. Click the `Reset` button to confirm
6. Wait 5 minutes and press the "Menu" button, then `CGM` and `Transmitter`
7. Verify the `Age` is now less than a day.

### Using the browser to set the fakemeter meter id
1. Click the "Menu" button, then `CGM` and `Transmitter`
2. Click the `Set Fake Meter ID` button
3. Enter the ID, and click the `Save` button
4. Set a meter ID on the pump to match

## Using the command line to control your CGM
The commands below can be entered on the rig command line to control the CGM. Regardless of which command is entered, after executing the command the command will enter a status loop indefinately printing the CGM status at each glucose read event. Enter `Ctrl-C` to exit the command.
```
  lookout cal <sgv>                  # Calibrate the transmitter with provided glucose meter reading
  lookout id <id>                    # Set transmitter ID
  lookout meterid <meterid>          # Set transmitter ID
  lookout start [sensor_serial]      # Start sensor session; sensor serial required for G6
  lookout back-start [sensor_serial] # Start sensor session back dated by 2 hours; sensor serial required for G6
  lookout stop                       # Stop sensor session
  lookout reset                      # Reset transmitter
  lookout status                     # Show status  [default]
```

Use `-m` option for mmol instead of mg/dL. For example, `lookout -m cal 4.1` will calibrate with 4.1 mmol.

## Using Nightscout to control your CGM
Entering records in Nightscout can also be used to control your CGM. Lookout synchronizes with Nightscout 30 seconds prior to every transmitter read event. Therefore, the entries described below must be inserted into Nightscout at least 30 seconds prior to the next read event or it will not be executed until the following event.

### CGM Sensor Start
Enter a CGM Sensor Start into Nightscout to start a sensor session if one is not running. A sensor start will also cause Lookout to delete the extended and expired calibration values if they exist which will effectively end any extended or expired sensor sessions. If the transmitter does not have an active sensor session, Lookout will cease reporting calibrated glucose values.

### CGM Sensor Insert
Entering a CGM Sensor Insert will also cause Lookout to delete the extend and expired calibration values if they exist which will effectively end any extended or expired sensor sessions. If the transmitter does not have an active sensor session, Lookout will cease reporting calibrated glucose values.

### CGM Sensor Stop
Enter a sensor stop into Nightscout to stop a sensor session. 

### BG Check
Enter a BG Check into Nightscout to calibrate the transmitter and the expired calibration algorithm.

## Nightscout CGM Status Pill
This feature requires Nightscout 0.10.3 or later. Lookout provides devicestatus records to Nightscout which will display the CGM status in a CGM pill if the Nightscout xdrip-js plugin is enabled. See the Nightscout README for details on enabling the plugin and settings.

## Making it permanent
So far in the above you've only run Lookout from the command line - the next time you close your terminal, or reboot your rig, it will only run if you add it to your crontab:
```
<type the command `crontab -e` and add this line:>
@reboot Lookout >> /var/log/openaps/lookout.log 2>&1
<save and exit your editor>
<reboot your rig with the command `reboot`>
```

## Debugging
To look at the Lookout log, for debug purposes, type `cat /var/log/openaps/xdrip-js.log` or `tail -n 100 -F /var/log/openaps/xdrip-js.log`.
* If your xdrip-js.log file contains messages similar to `Error: /root/Lookout/node_modules/bluetooth-hci-socket/build/Release/binding.node: undefined symbol: _ZN2v816FunctionTemplate3NewEPNS_7IsolateEPFvRKNS_20FunctionCallbackInfoINS_5ValueEEEENS_5LocalIS4_EENSA_INS_9SignatureEEEi` run the following command: `cd ~/Lookout; npm rebuild`

## Lookout Command Line Options
* `--extend_sensor`, `-e`: Enables using the calibrated and unfiltered values reported by the CGM to calculate the running calibration slope and intercept values whenever the current calibration values it has produces a calibrated value that is more than 5 mg/dL away from the CGM reported calibrated value.  Lookout will apply the most recent calculated calibration to the CGM's unfiltered value if the transmitter does not report a calibrated glucose.  This enables Lookout to continue reporting glucose values after the sensor session is ended, providing greater flexibility on when the user changes the site.  This is not intended to extend a sensor life past 24 hours due to the lack of an ongoing calibration update mechanism.

**WARNING** If running in extended sensor mode, the user must enter a `Sensor Insert` in Nightscout to notify Lookout to stop reporting glucose values.

* `--expired_cal`, `-x`: Enables using user entered BG Check and Sensor Start records to calibrate raw unfiltered values reported by the CGM transmitter. Lookout does not perform calibration for 15 minutes after a Sensor Start. During the first 12 hours after a Sensor Start, Lookout only uses a Single Point calibration algorithm that assumes a y axis intercept of 0.  After the first 12 hours, Lookout will switch to using a Least Squares Regression algorithm to calculate the y axis intercept and slope to convert the raw unfiltered values to calibrated glucose values.  Transmitter provided calibrated glucose readings take presedence over the Lookout calibration algorithm.  If the transmitter doesn't provide a calibrated value, Lookout will calibrate the unfiltered value.  Extend sensor mode takes presedence over expired calibration mode.

**WARNING** Expired calibration mode uses a custom algorthm that is unable to guarantee the various sensor failure modes are appropriately handled. Therefore, it is NOT recommended. 

* `--verbose`, `-v`: Enables verbose logging.

* `--alternate`, `-c`: Enables using the alternate Bluetooth channel to communicate with transmitter. This allows the rig to operate in parallel with the Dexcom phone app or xDrip+.

* `--sim`, `-s`: Runs Lookout in simulation mode for offline testing.

* `--fakemeter`, `-f`: Enables sending blood glucose readings to the pump configured in the OpenAPS directory as meter readings. Configure the pump to enable the meterid configured in Lookout. This option requires oref0 version 0.7.0 or later.

* `--offline_fakemeter`, `-o`: Enables sending blood glucose readings to the pump as described in `--fakemeter`, but only when the rig is offline.

* `--port`, `-p`: Sets the port number for the web server providing the Lookout GUI.

* `--hci`, `-h`: Sets the Bluetooth adapter to use to communicate with transmitter.

* `--openaps`, `-d`: Sets the OpenAPS directory. The default directory is `/root/myopenaps`

* `--no_nightscout`, `-n`: Disable Nightscout interaction.

* `--include_mode`, `-i`: Append algorithm mode to the short state string displayed in Nightscout pill.

<<<<<<< HEAD
* `--alternate`, `-c`: Communicate with the transmitter on the alternate Bluetooth channel.

* `--read_only`, `-r`: Read only mode for a backup reader. Also lazy uploads to Nightscout to prevent double uploading glucose values.
=======
* `--read_only`, `-r`: Read only mode for a backup reader. Also lazy uploads to Nightscout to prevent double uploading glucose values. Use case is for a second rig that provides BG read redudancy while primary rig is responsible for sending commands to transmitter.
>>>>>>> 8d45782b

## Reverting NodeJS

in the future if you decide you do not want to use xdrip-js, or you are having trouble updating OpenAPS with the nodejs update, you can revert the nodejs install with:
```
sudo apt-get remove nodered -y
sudo apt-get remove nodejs nodejs-legacy -y
sudo apt-get remove npm -y
sudo aptitude install nodejs-legacy
<say no to the first prompt about keeping nodejs-legacy at current version, say yes to the 2nd prompt about installing nodejs 'oldstable' version>
```

## Interaction with Dexcom Receiver
YDMV, so test it until you are comfortable. A few people have run Lookout concurrently with their Dexcom receiver without perceiving negative impacts to either. Others have been succesfull.<|MERGE_RESOLUTION|>--- conflicted
+++ resolved
@@ -266,13 +266,7 @@
 
 * `--include_mode`, `-i`: Append algorithm mode to the short state string displayed in Nightscout pill.
 
-<<<<<<< HEAD
-* `--alternate`, `-c`: Communicate with the transmitter on the alternate Bluetooth channel.
-
-* `--read_only`, `-r`: Read only mode for a backup reader. Also lazy uploads to Nightscout to prevent double uploading glucose values.
-=======
 * `--read_only`, `-r`: Read only mode for a backup reader. Also lazy uploads to Nightscout to prevent double uploading glucose values. Use case is for a second rig that provides BG read redudancy while primary rig is responsible for sending commands to transmitter.
->>>>>>> 8d45782b
 
 ## Reverting NodeJS
 
